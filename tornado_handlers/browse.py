"""
Tornado handler for the browse page
"""
from __future__ import print_function
import collections
import sys
import os
from datetime import datetime
import json
import sqlite3
import tornado.web

# this is needed for the following imports
sys.path.append(os.path.join(os.path.dirname(os.path.realpath(__file__)), '../plot_app'))
<<<<<<< HEAD
from config import get_db_filename
from db_entry import DBData, DBDataGenerated
=======
from config import get_db_filename, get_overview_img_filepath
from db_entry import DBData
>>>>>>> cb0da8f3
from helper import flight_modes_table, get_airframe_data, html_long_word_force_break

#pylint: disable=relative-beyond-top-level
from .common import get_jinja_env, get_generated_db_data_from_log

BROWSE_TEMPLATE = 'browse.html'

#pylint: disable=abstract-method

class BrowseDataRetrievalHandler(tornado.web.RequestHandler):
    """ Ajax data retrieval handler """

    def get(self, *args, **kwargs):
        search_str = self.get_argument('search[value]', '').lower()
        order_ind = int(self.get_argument('order[0][column]'))
        order_dir = self.get_argument('order[0][dir]', '').lower()
        data_start = int(self.get_argument('start'))
        data_length = int(self.get_argument('length'))
        draw_counter = int(self.get_argument('draw'))

        json_output = dict()
        json_output['draw'] = draw_counter


        # get the logs (but only the public ones)
        con = sqlite3.connect(get_db_filename(), detect_types=sqlite3.PARSE_DECLTYPES)
        cur = con.cursor()

        sql_order = ' ORDER BY Date DESC'

        ordering_col = ['Logs.Id',
                        'Logs.Date',
                        'Logs.Description',
                        '',
                        '',
                        '',
                        '',
                        'LogsGenerated.Duration',
                        'LogsGenerated.StartTime',
                        '',
                        '']
        if ordering_col[order_ind] != '':
            sql_order = ' ORDER BY ' + ordering_col[order_ind]
            if order_dir == 'desc':
                sql_order += ' DESC'

        cur.execute('SELECT Logs.Id, Logs.Date, Logs.Description, Logs.WindSpeed, Logs.Rating, Logs.VideoUrl, '
                    '       LogsGenerated.* '
                    'FROM Logs '
                    '   LEFT JOIN LogsGenerated on Logs.Id=LogsGenerated.Id '
                    'WHERE Logs.Public = 1 '
                    +sql_order)

        # pylint: disable=invalid-name
        Columns = collections.namedtuple("Columns", "columns search_only_columns")

        def get_columns_from_tuple(db_tuple, counter):
            """ load the columns (list of strings) from a db_tuple
            """

            db_data = DBDataJoin()
            log_id = db_tuple[0]
            log_date = db_tuple[1].strftime('%Y-%m-%d')
            db_data.description = db_tuple[2]
            db_data.feedback = ''
            db_data.type = ''
            db_data.wind_speed = db_tuple[3]
            db_data.rating = db_tuple[4]
            db_data.video_url = db_tuple[5]
            generateddata_log_id = db_tuple[6]
            if log_id != generateddata_log_id:
                print('Join failed, loading and updating data')
                db_data_gen = get_generated_db_data_from_log(log_id, con, cur)
                if db_data_gen is None:
                    return None
                db_data.add_generated_db_data_from_log(db_data_gen)
            else:
                db_data.duration_s = db_tuple[7]#7
                db_data.mav_type = db_tuple[8]
                db_data.estimator = db_tuple[9]
                db_data.sys_autostart_id = db_tuple[10]
                db_data.sys_hw = db_tuple[11]
                db_data.ver_sw = db_tuple[12]
                db_data.num_logged_errors = db_tuple[13]
                db_data.num_logged_warnings = db_tuple[14]
                db_data.flight_modes = \
                    {int(x) for x in db_tuple[15].split(',') if len(x) > 0}
                db_data.ver_sw_release = db_tuple[16]
                db_data.vehicle_uuid = db_tuple[17]
                db_data.flight_mode_durations = \
                   [tuple(map(int, x.split(':'))) for x in db_tuple[18].split(',') if len(x) > 0]
                db_data.start_time = db_tuple[19]

            # bring it into displayable form
            ver_sw = db_data.ver_sw
            if len(ver_sw) > 10:
                ver_sw = ver_sw[:6]
            if len(db_data.ver_sw_release) > 0:
                try:
                    release_split = db_data.ver_sw_release.split()
                    release_type = int(release_split[1])
                    if release_type == 255: # it's a release
                        ver_sw = release_split[0]
                except:
                    pass
            airframe_data = get_airframe_data(db_data.sys_autostart_id)
            if airframe_data is None:
                airframe = db_data.sys_autostart_id
            else:
                airframe = airframe_data['name']

            flight_modes = ', '.join([flight_modes_table[x][0]
                                      for x in db_data.flight_modes if x in
                                      flight_modes_table])

            m, s = divmod(db_data.duration_s, 60)
            h, m = divmod(m, 60)
            duration_str = '{:d}:{:02d}:{:02d}'.format(h, m, s)

            start_time_str = 'N/A'
            if db_data.start_time != 0:
                start_time_str = datetime.fromtimestamp(db_data.start_time).strftime("%Y-%m-%d  %H:%M")


            # make sure to break long descriptions w/o spaces (otherwise they
            # mess up the layout)
            description = html_long_word_force_break(db_data.description)

            search_only_columns = []

            if db_data.ver_sw is not None:
                search_only_columns.append(db_data.ver_sw)

            if db_data.ver_sw_release is not None:
                search_only_columns.append(db_data.ver_sw_release)

            if db_data.vehicle_uuid is not None:
                search_only_columns.append(db_data.vehicle_uuid)

            image_col = '<div class="no_map_overview"> Not rendered / No GPS </div>'
            image_filename = os.path.join(get_overview_img_filepath(), log_id+'.png')
            if os.path.exists(image_filename):
                image_col = '<img class="map_overview" src="/overview_img/'
                image_col += log_id+'.png" alt="Overview Image Load Failed" height=50/>'

            return Columns([
                counter,
                '<a href="plot_app?log='+log_id+'">'+log_date+'</a>',
                image_col,
                description,
                db_data.mav_type,
                airframe,
                db_data.sys_hw,
                ver_sw,
                duration_str,
                start_time_str,
                db_data.rating_str(),
                db_data.num_logged_errors,
                flight_modes
            ], search_only_columns)

        # need to fetch all here, because we will do more SQL calls while
        # iterating (having multiple cursor's does not seem to work)
        db_tuples = cur.fetchall()
        json_output['recordsTotal'] = len(db_tuples)
        json_output['data'] = []
        if data_length == -1:
            data_length = len(db_tuples)

        filtered_counter = 0
        if search_str == '':
            # speed-up the request by iterating only over the requested items
            counter = len(db_tuples) - data_start + 1
            for i in range(data_start, min(data_start + data_length, len(db_tuples))):
                counter -= 1

                columns = get_columns_from_tuple(db_tuples[i], counter)
                if columns is None:
                    continue

                json_output['data'].append(columns.columns)
            filtered_counter = len(db_tuples)
        else:
            counter = len(db_tuples) + 1
            for db_tuple in db_tuples:
                counter -= 1

                columns = get_columns_from_tuple(db_tuple, counter)
                if columns is None:
                    continue

                if any([search_str in str(column).lower() for column in \
                        (columns.columns, columns.search_only_columns)]):
                    if data_start <= filtered_counter < data_start + data_length:
                        json_output['data'].append(columns.columns)
                    filtered_counter += 1


        cur.close()
        con.close()

        json_output['recordsFiltered'] = filtered_counter

        self.set_header('Content-Type', 'application/json')
        self.write(json.dumps(json_output))

class DBDataJoin(DBData, DBDataGenerated):
    """Class for joined Data"""

    def __init__(self):
        super(DBData, self).__init__()
        super(DBDataGenerated, self).__init__()

    def add_generated_db_data_from_log(self, source):
        """Update joined data by parent data"""
        self.__dict__.update(source.__dict__)


class BrowseHandler(tornado.web.RequestHandler):
    """ Browse public log file Tornado request handler """

    def get(self, *args, **kwargs):
        template = get_jinja_env().get_template(BROWSE_TEMPLATE)

        template_args = {}

        search_str = self.get_argument('search', '').lower()
        if len(search_str) > 0:
            template_args['initial_search'] = json.dumps(search_str)

        self.write(template.render(template_args))<|MERGE_RESOLUTION|>--- conflicted
+++ resolved
@@ -12,13 +12,8 @@
 
 # this is needed for the following imports
 sys.path.append(os.path.join(os.path.dirname(os.path.realpath(__file__)), '../plot_app'))
-<<<<<<< HEAD
-from config import get_db_filename
+from config import get_db_filename, get_overview_img_filepath
 from db_entry import DBData, DBDataGenerated
-=======
-from config import get_db_filename, get_overview_img_filepath
-from db_entry import DBData
->>>>>>> cb0da8f3
 from helper import flight_modes_table, get_airframe_data, html_long_word_force_break
 
 #pylint: disable=relative-beyond-top-level
@@ -51,6 +46,7 @@
 
         ordering_col = ['Logs.Id',
                         'Logs.Date',
+                        '',
                         'Logs.Description',
                         '',
                         '',
@@ -58,6 +54,7 @@
                         '',
                         'LogsGenerated.Duration',
                         'LogsGenerated.StartTime',
+                        '',
                         '',
                         '']
         if ordering_col[order_ind] != '':
